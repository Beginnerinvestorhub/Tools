--- conflicted
+++ resolved
@@ -14,19 +14,6 @@
   { href: '/esg-screener', label: 'ESG Screener' },
 ];
 
-<<<<<<< HEAD
-  /**
-   * Navigation bar component.
-   *
-   * @remarks
-   * This component renders a navigation bar with links to various pages.
-   * It also renders a mobile hamburger menu.
-   *
-   * @returns A JSX element representing the navigation bar.
-   */
-export default function NavBar() {
-  const router = useRouter();
-=======
 /**
  * Navigation bar component.
  *
@@ -38,7 +25,6 @@
  */
 export default function Navigation() { // Renamed from NavBar to Navigation for consistency with app/layout.tsx import
   const pathname = usePathname(); // Correct hook for App Router to get current path
->>>>>>> 6908dded
   const [menuOpen, setMenuOpen] = useState(false);
   const menuRef = useRef<HTMLDivElement>(null); // Ref for the mobile menu button for click-outside
 
@@ -65,30 +51,16 @@
 
   return (
     <nav className="w-full bg-white shadow-md py-3 sticky top-0 z-50">
-<<<<<<< HEAD
-      <div className="page-wrapper flex items-center justify-between">
-        {/* Logo */}
-=======
       {/*
         This div ensures the content inside the nav (logo and links)
         is centered and has padding, matching the main layout's container.
       */}
       <div className="container mx-auto px-4 flex items-center justify-between">
         {/* Logo/Site Title */}
->>>>>>> 6908dded
         <Link href="/" className="font-extrabold text-indigo-700 text-xl">
           BeginnerInvestorHub
         </Link>
 
-<<<<<<< HEAD
-        {/* Desktop nav */}
-        <div className="hidden md:flex gap-4 items-center">
-          {navLinks.map((link) => (
-            <Link key={link.href} href={link.href}>
-              <span
-                className={`px-3 py-2 rounded-md text-sm font-medium transition-colors duration-150 cursor-pointer ${
-                  router.pathname === link.href
-=======
         {/* Desktop nav links */}
         <div className="hidden md:flex gap-4 items-center">
           {navLinks.map((link) => (
@@ -96,7 +68,6 @@
               <span
                 className={`px-3 py-2 rounded-md text-sm font-medium transition-colors duration-150 cursor-pointer ${
                   pathname === link.href // Use pathname for active link styling
->>>>>>> 6908dded
                     ? 'bg-indigo-50 text-indigo-800'
                     : 'text-gray-700 hover:bg-indigo-100 hover:text-indigo-700'
                 }`}
@@ -107,24 +78,14 @@
           ))}
         </div>
 
-<<<<<<< HEAD
-        {/* Mobile hamburger */}
-=======
         {/* Mobile hamburger button */}
->>>>>>> 6908dded
         <button
           className="md:hidden flex items-center px-2 py-1 border rounded text-indigo-700 border-indigo-200 focus:outline-none focus:ring-2 focus:ring-indigo-400"
           aria-label={menuOpen ? "Close menu" : "Open menu"}
           onClick={() => setMenuOpen((open) => !open)}
-<<<<<<< HEAD
-          ref={menuRef}
-        >
-          {/* Hamburger icon */}
-=======
           ref={menuRef} // Ref on the button to detect outside clicks
         >
           {/* Hamburger icon SVG */}
->>>>>>> 6908dded
           <svg
             className="w-6 h-6"
             fill="none"
@@ -149,8 +110,6 @@
             )}
           </svg>
         </button>
-<<<<<<< HEAD
-=======
 
         {/* Mobile menu overlay - Conditionally rendered */}
         {menuOpen && (
@@ -167,7 +126,6 @@
             ))}
           </div>
         )}
->>>>>>> 6908dded
       </div>
     </nav>
   );
